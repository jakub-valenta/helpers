.PHONY: cmake release debug clean test cunit install coverage all
<<<<<<< HEAD
all: debug test
=======
all: test
>>>>>>> b6db3a4c

INSTALL_PREFIX ?= ${HOME}/.local/helpers

cmake: BUILD_DIR = $$(echo $(BUILD_TYPE) | tr '[:upper:]' '[:lower:]')
cmake:
	mkdir -p ${BUILD_DIR}
	cd ${BUILD_DIR} && cmake -GNinja -DCMAKE_BUILD_TYPE=${BUILD_TYPE} -DCODE_COVERAGE=${WITH_COVERAGE} \
	                                 -DCMAKE_INSTALL_PREFIX=${INSTALL_PREFIX} ..

release: BUILD_TYPE = Release
release: cmake
	cmake --build release

debug: BUILD_TYPE = Debug
debug: cmake
	cmake --build debug

test: debug
	cmake --build debug --target test

cunit: debug
	cmake --build debug --target cunit

install: release
	cmake --build release --target install

coverage:
	lcov --directory debug --capture --output-file helpers.info
	lcov --remove helpers.info 'test/*' '/usr/*' 'asio/*' '**/messages/*' 'relwithdebinfo/*' 'debug/*' 'release/*' --output-file helpers.info.cleaned
	genhtml -o coverage helpers.info.cleaned
	echo "Coverage written to `pwd`/coverage/index.html"

clean:
	rm -rf debug release
<|MERGE_RESOLUTION|>--- conflicted
+++ resolved
@@ -1,9 +1,5 @@
 .PHONY: cmake release debug clean test cunit install coverage all
-<<<<<<< HEAD
-all: debug test
-=======
 all: test
->>>>>>> b6db3a4c
 
 INSTALL_PREFIX ?= ${HOME}/.local/helpers
 
