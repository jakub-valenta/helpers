--- conflicted
+++ resolved
@@ -128,33 +128,6 @@
 {
     while(true)
     {
-<<<<<<< HEAD
-        const protocol::logging::LogMessage msg = popMessage();
-
-        auto connectionPool = m_connectionPool;
-        if(!connectionPool)
-            continue;
-
-        auto connection = connectionPool->selectConnection();
-        if(!connection)
-            continue;
-
-        protocol::communication_protocol::ClusterMsg clm;
-        clm.set_protocol_version(PROTOCOL_VERSION);
-        clm.set_synch(false);
-        clm.set_module_name(CENTRAL_LOG_MODULE_NAME);
-        clm.set_message_decoder_name(LOGGING_DECODER);
-        clm.set_message_type(boost::algorithm::to_lower_copy(msg.GetDescriptor()->name()));
-        msg.SerializeToString(clm.mutable_input());
-
-        try
-        {
-            connection->sendMessage(clm, IGNORE_ANSWER_MSG_ID);
-        }
-        catch(CommunicationHandler::ConnectionStatus)
-        {
-        }
-=======
         if(!sendNextMessage())
             boost::this_thread::sleep_for(AFTER_FAIL_DELAY);
     }
@@ -164,7 +137,7 @@
 {
     const protocol::logging::LogMessage msg = popMessage();
 
-    boost::shared_ptr<SimpleConnectionPool> connectionPool = helpers::config::getConnectionPool();
+    boost::shared_ptr<SimpleConnectionPool> connectionPool = m_connectionPool;
     if(!connectionPool)
         return false;
 
@@ -190,7 +163,6 @@
     catch(CommunicationHandler::ConnectionStatus)
     {
         return false;
->>>>>>> 17793a80
     }
 }
 
