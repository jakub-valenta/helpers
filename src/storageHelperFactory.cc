--- conflicted
+++ resolved
@@ -14,50 +14,40 @@
 #include "keyValueAdapter.h"
 #include "proxyIOHelper.h"
 #include "s3Helper.h"
-<<<<<<< HEAD
+#include "scheduler.h"
 #include "swiftHelper.h"
-=======
-#include "scheduler.h"
 
 #ifdef BUILD_PROXY_IO
 #include "proxyIOHelper.h"
 #endif
->>>>>>> d84761b6
 
 namespace one {
 namespace helpers {
 
 #ifdef BUILD_PROXY_IO
 StorageHelperFactory::StorageHelperFactory(asio::io_service &cephService,
-    asio::io_service &dioService, asio::io_service &kvService,
+    asio::io_service &dioService, asio::io_service &kvS3Service,
+    asio::io_service &kvSwiftService,
     communication::Communicator &communicator,
     std::size_t bufferSchedulerWorkers)
     : m_cephService{cephService}
     , m_dioService{dioService}
-    , m_kvService{kvService}
+    , m_kvS3Service{kvS3Service}
+    , m_kvSwiftService{kvSwiftService}
     , m_scheduler{std::make_unique<Scheduler>(bufferSchedulerWorkers)}
     , m_communicator{communicator}
 {
 }
 #else
 StorageHelperFactory::StorageHelperFactory(asio::io_service &cephService,
-<<<<<<< HEAD
     asio::io_service &dioService, asio::io_service &kvS3Service,
     asio::io_service &kvSwiftService,
-    std::shared_ptr<proxyio::BufferAgent> bufferAgent)
+    std::size_t bufferSchedulerWorkers)
     : m_cephService{cephService}
     , m_dioService{dioService}
     , m_kvS3Service{kvS3Service}
     , m_kvSwiftService{kvSwiftService}
-    , m_bufferAgent{std::move(bufferAgent)}
-=======
-    asio::io_service &dioService, asio::io_service &kvService,
-    std::size_t bufferSchedulerWorkers)
-    : m_cephService{cephService}
-    , m_dioService{dioService}
-    , m_kvService{kvService}
     , m_scheduler{std::make_unique<Scheduler>(bufferSchedulerWorkers)}
->>>>>>> d84761b6
 {
 }
 #endif
@@ -92,21 +82,18 @@
 #endif
 
     if (sh_name == S3_HELPER_NAME)
-<<<<<<< HEAD
-        return std::make_shared<KeyValueAdapter>(
-            std::make_unique<S3Helper>(args), m_kvS3Service, m_kvS3Locks);
-
-    if (sh_name == SWIFT_HELPER_NAME)
-        return std::make_shared<KeyValueAdapter>(
-            std::make_unique<SwiftHelper>(args), m_kvSwiftService,
-            m_kvSwiftLocks);
-=======
         return std::make_shared<buffering::BufferAgent>(
             buffering::BufferLimits{},
             std::make_unique<KeyValueAdapter>(
-                std::make_unique<S3Helper>(args), m_kvService, m_kvLocks),
+                std::make_unique<S3Helper>(args), m_kvS3Service, m_kvS3Locks),
             *m_scheduler);
->>>>>>> d84761b6
+
+    if (sh_name == SWIFT_HELPER_NAME)
+        return std::make_shared<buffering::BufferAgent>(
+            buffering::BufferLimits{},
+            std::make_unique<KeyValueAdapter>(
+                std::make_unique<SwiftHelper>(args), m_kvSwiftService, m_kvSwiftLocks),
+            *m_scheduler);
 
     throw std::system_error{std::make_error_code(std::errc::invalid_argument),
         "Invalid storage helper name: '" + sh_name + "'"};
