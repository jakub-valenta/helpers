/**
 * @file storageHelperFactory.cc
 * @author Rafal Slota
 * @copyright (C) 2013 ACK CYFRONET AGH
 * @copyright This software is released under the MIT license cited in
 * 'LICENSE.txt'
 */

#include "helpers/storageHelperFactory.h"

#include "directIOHelper.h"
#include "proxyIOHelper.h"

namespace one {
namespace helpers {

StorageHelperFactory::StorageHelperFactory(
    asio::io_service &dio_service, communication::Communicator &communicator)
    : m_dioService{dio_service}
    , m_communicator{communicator}
{
}

std::shared_ptr<IStorageHelper> StorageHelperFactory::getStorageHelper(
    const std::string &sh_name,
    const std::unordered_map<std::string, std::string> &args)
{
<<<<<<< HEAD
    if (sh_name == "DirectIO")
        return std::make_shared<DirectIOHelper>(args, m_dioService);
    if (sh_name == "ProxyIO")
        return std::make_shared<ProxyIOHelper>(args, m_communicator);
=======
    if (sh_name == "DirectIO") {
#ifdef __linux__
        auto userCTXFactory = DirectIOHelper::linuxUserCTXFactory;
#else
        auto userCTXFactory = DirectIOHelper::noopUserCTXFactory;
#endif
        return std::make_shared<DirectIOHelper>(
            args, m_dioService, userCTXFactory);
    }
>>>>>>> 0cb160de

    return {};
}

} // namespace helpers
} // namespace one<|MERGE_RESOLUTION|>--- conflicted
+++ resolved
@@ -25,12 +25,9 @@
     const std::string &sh_name,
     const std::unordered_map<std::string, std::string> &args)
 {
-<<<<<<< HEAD
-    if (sh_name == "DirectIO")
-        return std::make_shared<DirectIOHelper>(args, m_dioService);
     if (sh_name == "ProxyIO")
         return std::make_shared<ProxyIOHelper>(args, m_communicator);
-=======
+
     if (sh_name == "DirectIO") {
 #ifdef __linux__
         auto userCTXFactory = DirectIOHelper::linuxUserCTXFactory;
@@ -40,7 +37,6 @@
         return std::make_shared<DirectIOHelper>(
             args, m_dioService, userCTXFactory);
     }
->>>>>>> 0cb160de
 
     return {};
 }
