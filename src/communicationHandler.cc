--- conflicted
+++ resolved
@@ -70,16 +70,9 @@
         pthread_cancel(m_worker2.native_handle());
     }
 
-<<<<<<< HEAD
-    unique_lock lock(m_instanceMutex);
-    --instancesCount;
-
 #ifndef NDEBUG
     LOG_TO_SINK(NULL, INFO) << "Connection: " << this << " deleted";
 #endif
-=======
-    DLOG(INFO) << "Connection: " << this << " deleted";
->>>>>>> 94790a5b
 }
 
 unsigned int CommunicationHandler::getErrorCount()
