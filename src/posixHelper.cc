--- conflicted
+++ resolved
@@ -32,11 +32,7 @@
 /**
  * These funtions provide drop-in replacements for setfsuid and setfsgid on OSX
  */
-<<<<<<< HEAD
-static __inline int setfsuid(uid_t uid)
-=======
 static inline int setfsuid(uid_t uid)
->>>>>>> 10b04145
 {
     uid_t olduid = geteuid();
 
@@ -48,11 +44,7 @@
     return olduid;
 }
 
-<<<<<<< HEAD
-static __inline int setfsgid(gid_t gid)
-=======
 static inline int setfsgid(gid_t gid)
->>>>>>> 10b04145
 {
     gid_t oldgid = getegid();
 
@@ -169,14 +161,9 @@
             if (res == -1)
                 return makeFuturePosixException<folly::IOBufQueue>(errno);
 
-<<<<<<< HEAD
-    buf.postallocate(res);
-    return buf;
-=======
             buf.postallocate(res);
             return folly::makeFuture(std::move(buf));
         });
->>>>>>> 10b04145
 }
 
 folly::Future<std::size_t> PosixFileHandle::write(
