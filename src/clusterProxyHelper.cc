/**
 * @file clusterProxyHelper.cc
 * @author Rafal Slota
 * @copyright (C) 2013 ACK CYFRONET AGH
 * @copyright This software is released under the MIT license cited in 'LICENSE.txt'
 */

#include "clusterProxyHelper.h"

#include "logging.h"
#include "remote_file_management.pb.h"
#include "simpleConnectionPool.h"

#include <boost/any.hpp>

#include <functional>

using namespace std;
using namespace std::placeholders;
using namespace veil::protocol::remote_file_management;
using namespace veil::protocol::communication_protocol;

namespace veil {
namespace helpers {


ClusterMsg ClusterProxyHelper::commonClusterMsgSetup(string inputType, string &inputData)
{

    RemoteFileMangement rfm;
    rfm.set_message_type(utils::tolower(inputType));
    rfm.set_input(inputData);

    ClusterMsg clm;
    clm.set_protocol_version(PROTOCOL_VERSION);
    clm.set_synch(true);
    clm.set_module_name(RFM_MODULE_NAME);
    clm.set_message_decoder_name(RFM_DECODER);
    clm.set_message_type(utils::tolower(rfm.GetDescriptor()->name()));

    clm.set_input(rfm.SerializeAsString());

    return clm;
}

string ClusterProxyHelper::requestMessage(string inputType, string answerType, string &inputData, uint32_t timeout)
{
    ClusterMsg clm = commonClusterMsgSetup(inputType, inputData);

    clm.set_answer_type(utils::tolower(answerType));
    clm.set_answer_decoder_name(RFM_DECODER);

    Answer answer = sendClusterMessage(clm, timeout);

    return answer.worker_answer();
}

string ClusterProxyHelper::requestAtom(string inputType, string inputData)
{
    ClusterMsg clm = commonClusterMsgSetup(inputType, inputData);

    clm.set_answer_type(utils::tolower(Atom::descriptor()->name()));
    clm.set_answer_decoder_name(COMMUNICATION_PROTOCOL_DECODER);

    Answer answer = sendClusterMessage(clm);

    Atom atom;
    if(answer.has_worker_answer()) {
        atom.ParseFromString(answer.worker_answer());
        return atom.value();
    }

    return "";
}

<<<<<<< HEAD
Answer ClusterProxyHelper::sendCluserMessage(ClusterMsg &msg, uint32_t timeout) {
=======
Answer ClusterProxyHelper::sendClusterMessage(ClusterMsg &msg, uint32_t timeout)
{
>>>>>>> 40d95863
    auto connection = m_connectionPool->selectConnection(SimpleConnectionPool::DATA_POOL);
    if(!connection)
    {
        LOG(ERROR) << "Cannot select connection from connectionPool";
        return Answer();
    }

    Answer answer = connection->communicate(msg, 2, timeout);
    if(answer.answer_status() != VEIO)
        m_connectionPool->releaseConnection(connection);

    if(answer.answer_status() != VOK)
        LOG(WARNING) << "Cluster send non-ok message. status = " << answer.answer_status();

    return answer;
}


//////////////////////
// Helper callbacks //
//////////////////////

int ClusterProxyHelper::sh_getattr(const char *path, struct stat *stbuf)
{
    // Just leave defaults and ignore this call
    return 0;
}

int ClusterProxyHelper::sh_access(const char *path, int mask)
{
    // We dont need this method, return success
    return 0;
}

int ClusterProxyHelper::sh_mknod(const char *path, mode_t mode, dev_t rdev)
{
    LOG(INFO) << "CluserProxyHelper mknod(path: " << string(path) << ")";

    CreateFile msg;
    msg.set_file_id(string(path));
    msg.set_mode(mode);

    return translateError(requestAtom(msg.GetDescriptor()->name(), msg.SerializeAsString()));
}

int ClusterProxyHelper::sh_unlink(const char *path)
{
    LOG(INFO) << "CluserProxyHelper unlink(path: " << string(path) << ")";

    DeleteFileAtStorage msg;
    msg.set_file_id(string(path));

    return translateError(requestAtom(msg.GetDescriptor()->name(), msg.SerializeAsString()));
}

int ClusterProxyHelper::sh_chmod(const char *path, mode_t mode)
{
    return 0;
}

int ClusterProxyHelper::sh_chown(const char *path, uid_t uid, gid_t gid)
{
    return 0;
}

int ClusterProxyHelper::sh_truncate(const char *path, off_t size)
{
    LOG(INFO) << "CluserProxyHelper truncate(path: " << string(path) << ", size: " << size << ")";

    TruncateFile msg;
    msg.set_file_id(string(path));
    msg.set_length(size);

    return translateError(requestAtom(msg.GetDescriptor()->name(), msg.SerializeAsString()));
}

int ClusterProxyHelper::sh_open(const char *path, struct fuse_file_info *fi)
{
    LOG(INFO) << "CluserProxyHelper open(path: " << string(path) << ")";

    // Proxy this call to Buffer Agent
    return m_bufferAgent.onOpen(string(path), fi);
}

int ClusterProxyHelper::sh_read(const char *path, char *buf, size_t size, off_t offset,
            struct fuse_file_info *fi)
{
    DLOG(INFO) << "CluserProxyHelper read(path: " << string(path) << ", size: " << size << ", offset: " << offset << ")";

    string tmpBuff;

    // Proxy this call to Buffer Agent
    int ret = m_bufferAgent.onRead(string(path), tmpBuff, size, offset, fi);
    if(ret > 0) {
        memcpy(buf, tmpBuff.c_str(), ret);
    }

    return ret;
}

int ClusterProxyHelper::sh_write(const char *path, const char *buf, size_t size,
             off_t offset, struct fuse_file_info *fi)
{
    DLOG(INFO) << "CluserProxyHelper write(path: " << string(path) << ", size: " << size << ", offset: " << offset << ")";

    // Proxy this call to Buffer Agent
    return m_bufferAgent.onWrite(string(path), string(buf, size), size, offset, fi);
}

int ClusterProxyHelper::sh_release(const char *path, struct fuse_file_info *fi)
{
    LOG(INFO) << "CluserProxyHelper release(path: " << string(path) << ")";

    // Proxy this call to Buffer Agent
    return m_bufferAgent.onRelease(string(path), fi);
}

int ClusterProxyHelper::sh_flush(const char *path, struct fuse_file_info *fi)
{
    LOG(INFO) << "CluserProxyHelper flush(path: " << string(path) << ")";

    // Proxy this call to Buffer Agent
    return m_bufferAgent.onFlush(string(path), fi);
}

int ClusterProxyHelper::sh_fsync(const char *path, int isdatasync,
             struct fuse_file_info *fi)
{
    /* Just a stub.     This method is optional and can safely be left
       unimplemented */

    (void) path;
    (void) isdatasync;
    (void) fi;
    return 0;
}

int ClusterProxyHelper::sh_mkdir(const char *path, mode_t mode)
{
    return ENOTSUP;
}

int ClusterProxyHelper::sh_readdir(const char *path, void *buf, fuse_fill_dir_t filler,
               off_t offset, struct fuse_file_info *fi)
{
    return ENOTSUP;
}

int ClusterProxyHelper::sh_statfs(const char *path, struct statvfs *stbuf)
{
    return ENOTSUP;
}

int ClusterProxyHelper::sh_rmdir(const char *path)
{
    return ENOTSUP;
}

int ClusterProxyHelper::sh_symlink(const char *from, const char *to)
{
    return ENOTSUP;
}

int ClusterProxyHelper::sh_rename(const char *from, const char *to)
{
    return ENOTSUP;
}

int ClusterProxyHelper::sh_link(const char *from, const char *to)
{
    return ENOTSUP;
}

int ClusterProxyHelper::sh_readlink(const char *path, char *buf, size_t size)
{
    return ENOTSUP;
}

#ifdef HAVE_POSIX_FALLOCATE
int ClusterProxyHelper::sh_fallocate(const char *path, int mode,
            off_t offset, off_t length, struct fuse_file_info *fi)
{
    return ENOTSUP;
}
#endif  /* HAVE_POSIX_FALLOCATE */

#ifdef HAVE_UTIMENSAT
int ClusterProxyHelper::sh_utimens(const char *path, const struct timespec ts[2])
{
    return 0;
}
#endif /* HAVE_UTIMENSAT */

#ifdef HAVE_SETXATTR
/* xattr operations are optional and can safely be left unimplemented */
int ClusterProxyHelper::sh_setxattr(const char *path, const char *name, const char *value,
            size_t size, int flags)
{
    return ENOTSUP;
}

int ClusterProxyHelper::sh_getxattr(const char *path, const char *name, char *value,
            size_t size)
{
    return ENOTSUP;
}

int ClusterProxyHelper::sh_listxattr(const char *path, char *list, size_t size)
{
    return ENOTSUP;
}

int ClusterProxyHelper::sh_removexattr(const char *path, const char *name)
{
    return ENOTSUP;
}

#endif /* HAVE_SETXATTR */

int ClusterProxyHelper::doWrite(const string &path, const std::string &buf, size_t size, off_t offset, ffi_type)
{
    LOG(INFO) << "CluserProxyHelper doWrite(path: " << string(path) << ", size: " << size << ", offset: " << offset << ")";

    WriteFile msg;
    msg.set_file_id(path);
    msg.set_data(buf);
    msg.set_offset(offset);

    WriteInfo answer;
    string inputData = msg.SerializeAsString();

    if(!answer.ParseFromString(
        requestMessage(msg.GetDescriptor()->name(), answer.GetDescriptor()->name(), inputData)))
    {
        LOG(WARNING) << "Cannot parse answer for file: " << string(path);
        return translateError(VEIO);
    }

    DLOG(INFO) << "CluserProxyHelper write answer_status: " << answer.answer_status() << ", write real size: " << answer.bytes_written();

    int error = translateError(answer.answer_status());
    if(error == 0) return answer.bytes_written();
    else           return error;
    return 0;
}

int ClusterProxyHelper::doRead(const string &path, std::string &buf, size_t size, off_t offset, ffi_type)
{
    ReadFile msg;
    msg.set_file_id(string(path));
    msg.set_size(size);
    msg.set_offset(offset);

    FileData answer;
    string inputData = msg.SerializeAsString();

    uint64_t timeout = size * 2; // 2ms for each byte (minimum of 500B/s);

    if(!answer.ParseFromString(
        requestMessage(msg.GetDescriptor()->name(), answer.GetDescriptor()->name(), inputData, timeout)))
    {
        LOG(WARNING) << "Cannot parse answer for file: " << string(path);
        return translateError(VEIO);
    }

    DLOG(INFO) << "CluserProxyHelper(offset: " << offset << ", size: " << size << ") read answer_status: " << answer.answer_status() << ", read real size: " << answer.data().size();

    if(answer.answer_status() == VOK) {
        size_t readSize = (answer.data().size() > size ? size : answer.data().size());

        buf = answer.data();

        // if(answer.data().size() != size)
        //     LOG(WARNING) << "read for file: " << string(path) << " returned " << answer.data().size() << "bytes. Expected: " << size;

        return readSize;

    } else if(answer.answer_status() == "ok:TODO2") {
        /// TODO: implement big read
        LOG(ERROR) << "Cluster requested to read file (" << string(path) << ") directly over TCP/IP which is not implemented yet";
        return -ENOTSUP;
    } else
        return translateError(answer.answer_status());
    return 0;
}

<<<<<<< HEAD
ClusterProxyHelper::ClusterProxyHelper(boost::shared_ptr<SimpleConnectionPool> connectionPool,
                                       const BufferLimits &limits, const ArgsMap &args)
  : m_bufferAgent(
        limits,
        boost::bind(&ClusterProxyHelper::doWrite, this, _1, _2, _3, _4, _5),
        boost::bind(&ClusterProxyHelper::doRead, this, _1, _2, _3, _4, _5))
=======
ClusterProxyHelper::ClusterProxyHelper(std::shared_ptr<SimpleConnectionPool> connectionPool,
                                       const BufferLimits &limits, const ArgsMap &args)
  : m_bufferAgent(
        limits,
        std::bind(&ClusterProxyHelper::doWrite, this, _1, _2, _3, _4, _5),
        std::bind(&ClusterProxyHelper::doRead, this, _1, _2, _3, _4, _5))
>>>>>>> 40d95863
  , m_connectionPool{std::move(connectionPool)}
{
    m_clusterHostname = args.count("cluster_hostname") ?
                boost::any_cast<std::string>(args.at("cluster_hostname")) : std::string{};
<<<<<<< HEAD

    m_clusterPort = args.count("cluster_port") ?
                boost::any_cast<unsigned int>(args.at("cluster_port")) : 0;
}
=======
>>>>>>> 40d95863

    m_clusterPort = args.count("cluster_port") ?
                boost::any_cast<unsigned int>(args.at("cluster_port")) : 0;
}

} // namespace helpers
} // namespace veil<|MERGE_RESOLUTION|>--- conflicted
+++ resolved
@@ -73,12 +73,8 @@
     return "";
 }
 
-<<<<<<< HEAD
-Answer ClusterProxyHelper::sendCluserMessage(ClusterMsg &msg, uint32_t timeout) {
-=======
 Answer ClusterProxyHelper::sendClusterMessage(ClusterMsg &msg, uint32_t timeout)
 {
->>>>>>> 40d95863
     auto connection = m_connectionPool->selectConnection(SimpleConnectionPool::DATA_POOL);
     if(!connection)
     {
@@ -365,36 +361,20 @@
     return 0;
 }
 
-<<<<<<< HEAD
-ClusterProxyHelper::ClusterProxyHelper(boost::shared_ptr<SimpleConnectionPool> connectionPool,
-                                       const BufferLimits &limits, const ArgsMap &args)
-  : m_bufferAgent(
-        limits,
-        boost::bind(&ClusterProxyHelper::doWrite, this, _1, _2, _3, _4, _5),
-        boost::bind(&ClusterProxyHelper::doRead, this, _1, _2, _3, _4, _5))
-=======
 ClusterProxyHelper::ClusterProxyHelper(std::shared_ptr<SimpleConnectionPool> connectionPool,
                                        const BufferLimits &limits, const ArgsMap &args)
   : m_bufferAgent(
         limits,
         std::bind(&ClusterProxyHelper::doWrite, this, _1, _2, _3, _4, _5),
         std::bind(&ClusterProxyHelper::doRead, this, _1, _2, _3, _4, _5))
->>>>>>> 40d95863
   , m_connectionPool{std::move(connectionPool)}
 {
     m_clusterHostname = args.count("cluster_hostname") ?
                 boost::any_cast<std::string>(args.at("cluster_hostname")) : std::string{};
-<<<<<<< HEAD
 
     m_clusterPort = args.count("cluster_port") ?
                 boost::any_cast<unsigned int>(args.at("cluster_port")) : 0;
 }
-=======
->>>>>>> 40d95863
-
-    m_clusterPort = args.count("cluster_port") ?
-                boost::any_cast<unsigned int>(args.at("cluster_port")) : 0;
-}
 
 } // namespace helpers
 } // namespace veil