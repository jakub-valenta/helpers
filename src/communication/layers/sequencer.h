/**
 * @file sequencer.h
 * @author Konrad Zemek
 * @copyright (C) 2015 ACK CYFRONET AGH
 * @copyright This software is released under the MIT license cited in
 * 'LICENSE.txt'
 */

#ifndef HELPERS_COMMUNICATION_LAYERS_SEQUENCER_H
#define HELPERS_COMMUNICATION_LAYERS_SEQUENCER_H

#include "communication/declarations.h"
#include "scheduler.h"

#include <tbb/concurrent_hash_map.h>
#include <tbb/concurrent_priority_queue.h>

#include <functional>
#include <mutex>
#include <shared_mutex>
#include <utility>
#include <vector>
/**
* std::<shared_timed_mutex> on OSX is available only since
* macOS Sierra (10.12), so use folly::SharedMutex on older OSX version.
 */
#if defined(__APPLE__) && (MAC_OS_X_VERSION_MAX_ALLOWED < 101200)
#include <folly/SharedMutex.h>
#endif

namespace one {
namespace communication {
namespace layers {

<<<<<<< HEAD
/**
 * std::<shared_timed_mutex> on OSX is available only since
 * macOS Sierra (10.12).
 */
#if defined(__APPLE__) && !(__MAC_OS_X_VERSION_MAX_ALLOWED >= 1012)
using BuffersMutexType = std::shared_mutex;
=======
#if defined(__APPLE__) && (MAC_OS_X_VERSION_MAX_ALLOWED < 101200)
using BuffersMutexType = folly::SharedMutex;
>>>>>>> 7811df4b
#else
using BuffersMutexType = std::shared_timed_mutex;
#endif

struct GreaterSeqNum {
    bool operator()(const ServerMessagePtr &a, const ServerMessagePtr &b) const
    {
        return a->message_stream().sequence_number() >
            b->message_stream().sequence_number();
    }
};

/**
 * @c Sequencer is responsible for sequencing incoming streamed messages.
 * It ensures that @c onMessageCallback is called in the order set by the
 * streamer, regardless of the real order the messages arrived through
 * underlying connections.
 */
template <class LowerLayer, class Scheduler = one::Scheduler>
class Sequencer : public LowerLayer {
public:
    /**
     * @c Buffer is responsible for storing out of order streamed messages and
     * forwarding them in proper order.
     */
    class Buffer {
    public:
        /**
         * Adds server messages to the buffer. Messages with sequence number
         * less than sequence number of last forwarded message will be ignored.
         * @param serverMsg The server message to be pushed to the buffer.
         */
        void push(ServerMessagePtr serverMsg)
        {
            if (serverMsg->message_stream().sequence_number() >= m_seqNum)
                m_buffer.emplace(std::move(serverMsg));
        }

        /**
         * Clears the buffer by forwarding messages having consecutive sequence
         * numbers starting from the expected sequence number.
         * @param onMessageCallback Function to be called on messages ready to
         * be forwarded.
         * @return Pair of sequence number and flag indicating whether end of
         * stream was reached. The returned number is proceeding sequence number
         * of the first message pending to be forwarded. If there are no
         * messages to forward or end of stream is reached returned sequence
         * number is equal to the sequence number of the last forwarded message.
         */
        std::pair<uint64_t, bool> clear(
            const std::function<void(ServerMessagePtr)> &onMessageCallback)
        {
            for (ServerMessagePtr it; m_buffer.try_pop(it);) {
                if (it->message_stream().sequence_number() == m_seqNum) {
                    ++m_seqNum;
                    if (it->has_end_of_stream()) {
                        onMessageCallback(std::move(it));
                        // End of stream has been reached. Return sequence
                        // number of last message in the stream.
                        return {m_seqNum - 1, true};
                    }
                    onMessageCallback(std::move(it));
                }
                else if (it->message_stream().sequence_number() > m_seqNum) {
                    auto seqNum = it->message_stream().sequence_number();
                    m_buffer.emplace(std::move(it));
                    // Sequence number of pending message is greater than
                    // expected sequence number. Return sequence number that
                    // proceeds sequence number of pending message.
                    return {seqNum - 1, false};
                }
            }
            // No messages to forward - buffer is empty, return sequence number
            // of last forwarded message.
            return {m_seqNum - 1, false};
        }

        /**
         * Sets sequence number of first message that has not been acknowledged
         * to sequence number of expected message.
         */
        void resetSequenceNumberAck() { m_seqNumAck = m_seqNum; }

        /**
         * @return Sequence number of expected message, i.e. message that can be
         * immediately forwarded by sequencer.
         */
        const uint64_t sequenceNumber() const { return m_seqNum; }

        /**
         * @return Sequence number of first message that has not been
         * acknowledged.
         */
        const uint64_t sequenceNumberAck() const { return m_seqNumAck; }

    private:
        uint64_t m_seqNum;    // expected sequence number
        uint64_t m_seqNumAck; // first unacknowledged sequence number
        // buffer of messages with sequence number greater than expected
        // sequnece number sorted in ascending sequence number order
        tbb::concurrent_priority_queue<ServerMessagePtr, GreaterSeqNum>
            m_buffer;
    };

    using Callback = typename LowerLayer::Callback;
    using SchedulerPtr = std::shared_ptr<Scheduler>;
    using LowerLayer::LowerLayer;
    virtual ~Sequencer();

    /**
     * A reference to @c *this typed as a @c Sequencer.
     */
    Sequencer<LowerLayer, Scheduler> &sequencer = *this;

    /**
     * Wraps lower layer's @c setOnMessageCallback.
     * The incoming stream messages will be forwarded in proper order within
     * given stream.
     * @see ConnectionPool::setOnMessageCallback()
     */
    auto setOnMessageCallback(
        std::function<void(ServerMessagePtr)> onMessageCallback);

    /**
     * Sets pointer to the scheduler instance. It will be used in connect
     * method.
     * @see Sequencer::connect()
     * @param scheduler @c Scheduler instance.
     */
    void setScheduler(SchedulerPtr scheduler);

    /**
     * Wraps lower layer's @c connect.
     * Schedules periodic requests for messages that are expected by each
     * stream. Moreover sends message stream reset request for all server side
     * streams.
     * @see ConnectionPool::connect()
     */
    auto connect();

private:
    void sendMessageStreamReset();

    void sendMessageRequest(const uint64_t streamId, const uint64_t lowerSeqNum,
        const uint64_t upperSeqNum);

    void sendMessageAcknowledgement(
        const uint64_t streamId, const uint64_t seqNum);

    void periodicMessageRequest();

    void schedulePeriodicMessageRequest();

    std::vector<std::pair<uint64_t, uint64_t>> getStreamSequenceNumbers();

    SchedulerPtr m_scheduler;
    std::function<void()> m_cancelPeriodicMessageRequest = [] {};
    BuffersMutexType m_buffersMutex;
    tbb::concurrent_hash_map<uint64_t, Buffer> m_buffers;
};

template <class LowerLayer, class Scheduler>
Sequencer<LowerLayer, Scheduler>::~Sequencer()
{
    m_cancelPeriodicMessageRequest();
}

template <class LowerLayer, class Scheduler>
auto Sequencer<LowerLayer, Scheduler>::setOnMessageCallback(
    std::function<void(ServerMessagePtr)> onMessageCallback)
{
    return LowerLayer::setOnMessageCallback(
        [ this, onMessageCallback = std::move(onMessageCallback) ](
            ServerMessagePtr serverMsg) {
            if (!serverMsg->has_message_stream())
                onMessageCallback(std::move(serverMsg));
            else {
                std::shared_lock<BuffersMutexType> lock{m_buffersMutex};
                const auto streamId = serverMsg->message_stream().stream_id();
                typename decltype(m_buffers)::accessor acc;
                m_buffers.insert(acc, streamId);

                acc->second.push(std::move(serverMsg));
                auto cleared = acc->second.clear(onMessageCallback);
                if (cleared.second) {
                    sendMessageAcknowledgement(streamId, cleared.first);
                    m_buffers.erase(acc);
                }
                else {
                    const auto seqNum = acc->second.sequenceNumber();
                    const auto seqNumAck = acc->second.sequenceNumberAck();
                    if (seqNum <= cleared.first)
                        sendMessageRequest(streamId, seqNum, cleared.first);
                    if (seqNum >= seqNumAck + STREAM_MSG_ACK_WINDOW) {
                        sendMessageAcknowledgement(streamId, seqNum - 1);
                        acc->second.resetSequenceNumberAck();
                    }
                }
            }
        });
}

template <class LowerLayer, class Scheduler>
void Sequencer<LowerLayer, Scheduler>::setScheduler(
    Sequencer::SchedulerPtr scheduler)
{
    m_scheduler = std::move(scheduler);
}

template <class LowerLayer, class Scheduler>
auto Sequencer<LowerLayer, Scheduler>::connect()
{
    sendMessageStreamReset();
    schedulePeriodicMessageRequest();
    return LowerLayer::connect();
}

template <class LowerLayer, class Scheduler>
void Sequencer<LowerLayer, Scheduler>::sendMessageStreamReset()
{
    auto clientMsg = std::make_unique<clproto::ClientMessage>();
    clientMsg->mutable_message_stream_reset();
    LowerLayer::send(std::move(clientMsg), [](auto) {});
}

template <class LowerLayer, class Scheduler>
void Sequencer<LowerLayer, Scheduler>::sendMessageRequest(
    const uint64_t streamId, const uint64_t lowerSeqNum,
    const uint64_t upperSeqNum)
{
    auto clientMsg = std::make_unique<clproto::ClientMessage>();
    auto msgReq = clientMsg->mutable_message_request();
    msgReq->set_stream_id(streamId);
    msgReq->set_lower_sequence_number(lowerSeqNum);
    msgReq->set_upper_sequence_number(upperSeqNum);
    LowerLayer::send(std::move(clientMsg), [](auto) {});
}

template <class LowerLayer, class Scheduler>
void Sequencer<LowerLayer, Scheduler>::sendMessageAcknowledgement(
    const uint64_t streamId, const uint64_t seqNum)
{
    auto clientMsg = std::make_unique<clproto::ClientMessage>();
    auto msgAck = clientMsg->mutable_message_acknowledgement();
    msgAck->set_stream_id(streamId);
    msgAck->set_sequence_number(seqNum);
    LowerLayer::send(std::move(clientMsg), [](auto) {});
}

template <class LowerLayer, class Scheduler>
void Sequencer<LowerLayer, Scheduler>::periodicMessageRequest()
{
    for (const auto &elem : getStreamSequenceNumbers()) {
        auto streamId = elem.first;
        auto seqNum = elem.second;
        sendMessageRequest(streamId, seqNum, seqNum);
    }
    schedulePeriodicMessageRequest();
}

template <class LowerLayer, class Scheduler>
void Sequencer<LowerLayer, Scheduler>::schedulePeriodicMessageRequest()
{
    m_cancelPeriodicMessageRequest =
        m_scheduler->schedule(STREAM_MSG_REQ_WINDOW,
            std::bind(&Sequencer<LowerLayer, Scheduler>::periodicMessageRequest,
                this));
}

template <class LowerLayer, class Scheduler>
std::vector<std::pair<uint64_t, uint64_t>>
Sequencer<LowerLayer, Scheduler>::getStreamSequenceNumbers()
{
    std::lock_guard<BuffersMutexType> guard{m_buffersMutex};

    std::vector<std::pair<uint64_t, uint64_t>> nums;
    nums.reserve(m_buffers.size());

    for (auto it = m_buffers.begin(); it != m_buffers.end(); ++it)
        nums.emplace_back(
            std::make_pair(it->first, it->second.sequenceNumber()));

    return nums;
}

} // namespace layers
} // namespace communication
} // namespace one

#endif // HELPERS_COMMUNICATION_LAYERS_SEQUENCER_H<|MERGE_RESOLUTION|>--- conflicted
+++ resolved
@@ -32,17 +32,8 @@
 namespace communication {
 namespace layers {
 
-<<<<<<< HEAD
-/**
- * std::<shared_timed_mutex> on OSX is available only since
- * macOS Sierra (10.12).
- */
-#if defined(__APPLE__) && !(__MAC_OS_X_VERSION_MAX_ALLOWED >= 1012)
-using BuffersMutexType = std::shared_mutex;
-=======
 #if defined(__APPLE__) && (MAC_OS_X_VERSION_MAX_ALLOWED < 101200)
 using BuffersMutexType = folly::SharedMutex;
->>>>>>> 7811df4b
 #else
 using BuffersMutexType = std::shared_timed_mutex;
 #endif
