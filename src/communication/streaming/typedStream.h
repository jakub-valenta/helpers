--- conflicted
+++ resolved
@@ -60,11 +60,7 @@
      * Sends a next message in the stream.
      * @param msg The message to send through the stream.
      */
-<<<<<<< HEAD
-    void send(messages::ClientMessage &&msg);
-=======
-    virtual void send(const messages::ClientMessage &msg);
->>>>>>> a10c6f59
+    virtual void send(messages::ClientMessage &&msg);
 
     /**
      * Resends messages requested by the remote party.
