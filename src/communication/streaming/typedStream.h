/**
 * @file typedStream.h
 * @author Konrad Zemek
 * @copyright (C) 2015 ACK CYFRONET AGH
 * @copyright This software is released under the MIT license cited in
 * 'LICENSE.txt'
 */

#ifndef HELPERS_COMMUNICATION_STREAMING_TYPED_STREAM_H
#define HELPERS_COMMUNICATION_STREAMING_TYPED_STREAM_H

#include "communication/declarations.h"
#include "messages/clientMessage.h"
#include "messages/endOfStream.h"

#include <tbb/concurrent_priority_queue.h>

#include <algorithm>
#include <atomic>
#include <cstdint>
#include <functional>
#include <mutex>
#include <shared_mutex>
#include <vector>

namespace one {
namespace communication {
namespace streaming {

struct StreamLess {
    bool operator()(const ClientMessagePtr &a, const ClientMessagePtr &b) const
    {
        return a->message_stream().sequence_number() <
            b->message_stream().sequence_number();
    }
};

/**
 * @c TypedStream provides outgoing message stream functionalities to an
 * existing communication stack.
 */
template <class Communicator> class TypedStream {
public:
    /**
     * Constructor.
     * @param communicator The communication stack used to send stream messages.
     * It must at least implement @c send(ClientMessagePtr, const int).
     * @param streamId ID number of this stream.
     */
    TypedStream(std::shared_ptr<Communicator> communicator,
        const std::uint64_t streamId, std::function<void()> unregister = [] {});

    /**
     * Destructor.
     * Closes the stream if not yet closed.
     */
    virtual ~TypedStream();

    /**
     * Sends a next message in the stream.
     * @param msg The message to send through the stream.
     */
    virtual void send(messages::ClientMessage &&msg);

    /**
     * Resends messages requested by the remote party.
     * @param msg Details of the request.
     */
    void handleMessageRequest(const clproto::MessageRequest &msg);

    /**
     * Removes already processed messages from an internal buffer.
     * @param msg Details of processed messages.
     */
    void handleMessageAcknowledgement(
        const clproto::MessageAcknowledgement &msg);

    /**
     * Closes the stream by sending an end-of-stream message.
     */
    virtual void close();

    /**
     * Resets the stream's counters and resends all messages with recomputed
     * sequence number.
     */
    void reset();

    TypedStream(TypedStream &&) = delete;
    TypedStream(const TypedStream &) = delete;
    TypedStream &operator=(TypedStream &&) = delete;
    TypedStream &operator=(const TypedStream) = delete;

private:
    void saveAndPass(ClientMessagePtr msg);

    std::shared_ptr<Communicator> m_communicator;
    const std::uint64_t m_streamId;
    std::function<void()> m_unregister;
    std::atomic<std::uint64_t> m_sequenceId{0};
    std::shared_timed_mutex m_bufferMutex;
    tbb::concurrent_priority_queue<ClientMessagePtr, StreamLess> m_buffer;
};

template <class Communicator>
TypedStream<Communicator>::TypedStream(
    std::shared_ptr<Communicator> communicator, const uint64_t streamId,
    std::function<void()> unregister)
    : m_communicator{std::move(communicator)}
    , m_streamId{streamId}
    , m_unregister{std::move(unregister)}
{
}

template <class Communicator> TypedStream<Communicator>::~TypedStream()
{
    close();
    m_unregister();
}

template <class Communicator>
void TypedStream<Communicator>::send(messages::ClientMessage &&msg)
{
    auto protoMsg = messages::serialize(std::move(msg));
    auto msgStream = protoMsg->mutable_message_stream();
    msgStream->set_stream_id(m_streamId);
    msgStream->set_sequence_number(m_sequenceId++);
    saveAndPass(std::move(protoMsg));
}

template <class Communicator> void TypedStream<Communicator>::close()
{
    send(messages::EndOfStream{});
}

template <class Communicator> void TypedStream<Communicator>::reset()
{
    std::lock_guard<std::shared_timed_mutex> lock{m_bufferMutex};
    m_sequenceId = 0;
    std::vector<ClientMessagePtr> processed;
    for (ClientMessagePtr it; m_buffer.try_pop(it);) {
        it->mutable_message_stream()->set_sequence_number(m_sequenceId++);
        processed.emplace_back(std::move(it));
    }
    for (auto &msgStream : processed)
        saveAndPass(std::move(msgStream));
}

template <class Communicator>
void TypedStream<Communicator>::saveAndPass(ClientMessagePtr msg)
{
    auto msgCopy = std::make_unique<clproto::ClientMessage>(*msg);

    {
        std::shared_lock<std::shared_timed_mutex> lock{m_bufferMutex};
        m_buffer.emplace(std::move(msgCopy));
    }

    m_communicator->send(std::move(msg), [](auto) {}, 0);
}

template <class Communicator>
void TypedStream<Communicator>::handleMessageRequest(
    const clproto::MessageRequest &msg)
{
    std::vector<ClientMessagePtr> processed;
    processed.reserve(
        msg.upper_sequence_number() - msg.lower_sequence_number() + 1);

    std::shared_lock<std::shared_timed_mutex> lock{m_bufferMutex};
    for (ClientMessagePtr it; m_buffer.try_pop(it);) {
        if (it->message_stream().sequence_number() <=
            msg.upper_sequence_number()) {
            processed.emplace_back(std::move(it));
<<<<<<< HEAD
=======
        }
>>>>>>> d6915d15
        else {
            m_buffer.emplace(std::move(it));
            break;
        }
<<<<<<< HEAD
=======
    }
>>>>>>> d6915d15

    for (auto &msgStream : processed) {
        if (msgStream->message_stream().sequence_number() >=
            msg.lower_sequence_number()) {
            saveAndPass(std::move(msgStream));
        }
        else {
            m_buffer.emplace(std::move(msgStream));
        }
    }
}

template <class Communicator>
void TypedStream<Communicator>::handleMessageAcknowledgement(
    const clproto::MessageAcknowledgement &msg)
{
    std::shared_lock<std::shared_timed_mutex> lock{m_bufferMutex};
    for (ClientMessagePtr it; m_buffer.try_pop(it);) {
        if (it->message_stream().sequence_number() > msg.sequence_number()) {
            m_buffer.emplace(std::move(it));
            break;
        }
    }
}

} // namespace streaming
} // namespace one
} // namespace communication

#endif // HELPERS_COMMUNICATION_STREAMING_TYPED_STREAM_H<|MERGE_RESOLUTION|>--- conflicted
+++ resolved
@@ -172,18 +172,12 @@
         if (it->message_stream().sequence_number() <=
             msg.upper_sequence_number()) {
             processed.emplace_back(std::move(it));
-<<<<<<< HEAD
-=======
-        }
->>>>>>> d6915d15
+        }
         else {
             m_buffer.emplace(std::move(it));
             break;
         }
-<<<<<<< HEAD
-=======
-    }
->>>>>>> d6915d15
+    }
 
     for (auto &msgStream : processed) {
         if (msgStream->message_stream().sequence_number() >=
