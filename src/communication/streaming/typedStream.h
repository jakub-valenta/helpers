--- conflicted
+++ resolved
@@ -34,17 +34,8 @@
 namespace communication {
 namespace streaming {
 
-<<<<<<< HEAD
-/**
- * std::<shared_timed_mutex> on OSX is available only since
- * macOS Sierra (10.12).
- */
-#if defined(__APPLE__) && !(__MAC_OS_X_VERSION_MAX_ALLOWED >= 1012)
-using BufferMutexType = std::shared_mutex;
-=======
 #if defined(__APPLE__) && (MAC_OS_X_VERSION_MAX_ALLOWED < 101200)
 using BufferMutexType = folly::SharedMutex;
->>>>>>> 7811df4b
 #else
 using BufferMutexType = std::shared_timed_mutex;
 #endif
