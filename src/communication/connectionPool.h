--- conflicted
+++ resolved
@@ -166,16 +166,7 @@
     tbb::concurrent_queue<std::shared_ptr<SendTask>> m_rejects;
     std::unordered_set<std::shared_ptr<Connection>> m_connections;
 
-<<<<<<< HEAD
-protected:
-    /**
-     * A thread executor working on top of this pool's @c io_service.
-     * @note Defined after other variables as it depends on private ioService.
-     */
-    std::shared_ptr<IoServiceExecutor> m_ioServiceExecutor;
-=======
 
->>>>>>> 795b09d9
 };
 
 } // namespace communication
