--- conflicted
+++ resolved
@@ -29,10 +29,7 @@
 namespace helpers {
 
 #ifdef BUILD_PROXY_IO
-<<<<<<< HEAD
-=======
 
->>>>>>> 10b04145
 StorageHelperCreator::StorageHelperCreator(
 #if WITH_CEPH
     asio::io_service &cephService,
@@ -45,11 +42,7 @@
     asio::io_service &swiftService,
 #endif
     communication::Communicator &communicator,
-<<<<<<< HEAD
-    std::size_t bufferSchedulerWorkers)
-=======
     std::size_t bufferSchedulerWorkers, buffering::BufferLimits bufferLimits)
->>>>>>> 10b04145
     :
 #if WITH_CEPH
     m_cephService{cephService}
@@ -66,18 +59,12 @@
     ,
 #endif
     m_scheduler{std::make_unique<Scheduler>(bufferSchedulerWorkers)}
-<<<<<<< HEAD
-=======
     , m_bufferLimits{std::move(bufferLimits)}
->>>>>>> 10b04145
     , m_communicator{communicator}
 {
 }
 #else
-<<<<<<< HEAD
-=======
 
->>>>>>> 10b04145
 StorageHelperCreator::StorageHelperCreator(
 #if WITH_CEPH
     asio::io_service &cephService,
@@ -89,11 +76,7 @@
 #if WITH_SWIFT
     asio::io_service &swiftService,
 #endif
-<<<<<<< HEAD
-    std::size_t bufferSchedulerWorkers)
-=======
     std::size_t bufferSchedulerWorkers, buffering::BufferLimits bufferLimits)
->>>>>>> 10b04145
     :
 #if WITH_CEPH
     m_cephService{cephService}
@@ -110,10 +93,7 @@
     ,
 #endif
     m_scheduler{std::make_unique<Scheduler>(bufferSchedulerWorkers)}
-<<<<<<< HEAD
-=======
     , m_bufferLimits{std::move(bufferLimits)}
->>>>>>> 10b04145
 {
 }
 #endif
@@ -126,13 +106,10 @@
     const bool buffered)
 {
     StorageHelperPtr helper;
-<<<<<<< HEAD
-=======
 
     if (name == POSIX_HELPER_NAME)
         helper = PosixHelperFactory{m_dioService}.createStorageHelper(args);
 
->>>>>>> 10b04145
 #if WITH_CEPH
     if (name == CEPH_HELPER_NAME)
         helper = CephHelperFactory{m_cephService}.createStorageHelper(args);
