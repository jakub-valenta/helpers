/**
 * Communication protocol between FUSE client and the server.
 * @author Krzysztof Trzepla
 * @copyright (C) 2015 ACK CYFRONET AGH
 * @copyright This software is released under the MIT license cited in
 * 'LICENSE.txt'
 */

package one.clproto;

import "common_messages.proto";

enum FileType {
    REG = 1; // regular file
    DIR = 2; // directory
    LNK = 3; // symbolic link
}

enum EntryType {
    PATH = 1; // Path to the file
    UUID = 2; // UUID of the file
}

enum FileLocationFlags {
    READ = 1;
    WRITE = 2;
    READ_WRITE = 3;
}

// Generic FUSE client request
message FuseRequest {
    oneof fuse_request { // list of all FUSE client requests
        GetFileAttr get_file_attr = 1;
        GetFileChildren get_file_children = 2;
        CreateDir create_dir = 3;
        DeleteFile delete_file = 4;
        UpdateTimes update_times = 5;
        ChangeMode change_mode = 6;
        Rename rename = 7;
        GetNewFileLocation get_new_file_location = 8;
        GetFileLocation get_file_location = 9;
        GetHelperParams get_helper_params = 10;
        Release release = 11;
        Truncate truncate = 12;
        GetXattr get_xattr = 13;
        SetXattr set_xattr = 14;
        RemoveXattr remove_xattr = 15;
        ListXattr list_xattr = 16;
        SynchronizeBlock synchronize_block = 17;
        CreateStorageTestFile create_storage_test_file = 18;
        VerifyStorageTestFile verify_storage_test_file = 19;
        GetParent get_parent = 20;
<<<<<<< HEAD
=======
        SynchronizeBlockAndComputeChecksum synchronize_block_and_compute_checksum = 21;
>>>>>>> 439c4636
    }
}

message GetFileAttr {
    required EntryType entry_type = 1;
    required bytes entry = 2;
}

message GetFileChildren {
    required bytes uuid = 1;
    required int32 offset = 2 [default = 0];
    optional int32 size = 3;
}

message CreateDir {
    required bytes parent_uuid = 1;
    required bytes name = 2;
    required uint32 mode = 3;
}

message DeleteFile {
    required bytes uuid = 1;
}

message UpdateTimes {
    required bytes uuid = 1;
    optional int64 atime = 2 [default = -1];
    optional int64 mtime = 3 [default = -1];
    optional int64 ctime = 4 [default = -1];
}

message ChangeMode {
    required bytes uuid = 1;
    required int32 mode = 2;
}

message Rename {
    required bytes uuid = 1;
    required bytes target_path = 2;
}

message GetNewFileLocation {
    required bytes name = 1;
    required bytes parent_uuid = 2;
    required uint32 mode = 3;
    optional FileLocationFlags flags = 4 [default = READ_WRITE];
}

message GetFileLocation {
    required bytes uuid = 1;
    optional FileLocationFlags flags = 2 [default = READ_WRITE];
}

message GetHelperParams {
    required bytes storage_id = 1;
    optional bool force_proxy_io = 2 [default = false];
}

message Truncate {
    required bytes uuid = 1;
    required int64 size = 2;
}

message Release {
    required bytes handle_id = 1;
}

message GetParent {
    required bytes uuid = 1;
}

// Generic FUSE client response
message FuseResponse {
    required Status status = 1;

    oneof fuse_response { // list of all FUSE client responses
        FileAttr file_attr = 2;
        FileChildren file_children = 3;
        FileLocation file_location = 4;
        HelperParams helper_params = 5;
        Xattr xattr = 6;
        XattrList xattr_list = 7;
        StorageTestFile storage_test_file = 8;
        Dir dir = 9;
<<<<<<< HEAD
=======
        Checksum checksum = 10;
>>>>>>> 439c4636
    }
}

message FileAttr {
    required bytes uuid = 1;
    required bytes name = 2;
    required int32 mode = 3;
    required int32 uid = 4;
    required int32 gid = 5;
    required int64 atime = 6;
    required int64 mtime = 7;
    required int64 ctime = 8;
    required FileType type = 9;
    optional int64 size = 10 [default = 0];
}

message FileChildren {
    repeated ChildLink child_links = 1;
}

message FileLocation {
    required bytes uuid = 1;
    required bytes provider_id = 2;
    required bytes space_id = 3;
    required bytes storage_id = 4;
    required bytes file_id = 5;
    repeated FileBlock blocks = 6;
    optional bytes handle_id = 7;
}

message HelperArg {
    required string key = 1;
    required string value = 2;
}

message HelperParams {
    required bytes helper_name = 1;
    repeated HelperArg helper_args = 2;
}

message GetXattr {
    required bytes uuid = 1;
    required bytes name = 2;
}

message SetXattr {
    required bytes uuid = 1;
    required Xattr xattr = 2;
}

message RemoveXattr {
    required bytes uuid = 1;
    required bytes name = 2;
}

message ListXattr {
    required bytes uuid = 1;
}

message Xattr {
    required bytes name = 1;
    required bytes value = 2;
}

message XattrList {
    repeated bytes names = 1;
}

message CreateStorageTestFile {
    required bytes storage_id = 1;
    required bytes file_uuid  = 2;
}

message StorageTestFile {
    required HelperParams helper_params = 1;
    required bytes        space_uuid    = 2;
    required bytes        file_id       = 3;
    required bytes        file_content  = 4;
}

message VerifyStorageTestFile {
    required bytes storage_id   = 1;
    required bytes space_uuid   = 2;
    required bytes file_id      = 3;
    required bytes file_content = 4;
}

message SynchronizeBlock {
    required bytes     uuid  = 1;
    required FileBlock block = 2;
}

message Dir {
    required bytes uuid = 1;
<<<<<<< HEAD
=======
}

message SynchronizeBlockAndComputeChecksum {
    required bytes     uuid  = 1;
    required FileBlock block = 2;
}

message Checksum {
    required bytes value = 1;
>>>>>>> 439c4636
}<|MERGE_RESOLUTION|>--- conflicted
+++ resolved
@@ -50,10 +50,7 @@
         CreateStorageTestFile create_storage_test_file = 18;
         VerifyStorageTestFile verify_storage_test_file = 19;
         GetParent get_parent = 20;
-<<<<<<< HEAD
-=======
         SynchronizeBlockAndComputeChecksum synchronize_block_and_compute_checksum = 21;
->>>>>>> 439c4636
     }
 }
 
@@ -138,10 +135,7 @@
         XattrList xattr_list = 7;
         StorageTestFile storage_test_file = 8;
         Dir dir = 9;
-<<<<<<< HEAD
-=======
         Checksum checksum = 10;
->>>>>>> 439c4636
     }
 }
 
@@ -236,8 +230,6 @@
 
 message Dir {
     required bytes uuid = 1;
-<<<<<<< HEAD
-=======
 }
 
 message SynchronizeBlockAndComputeChecksum {
@@ -247,5 +239,4 @@
 
 message Checksum {
     required bytes value = 1;
->>>>>>> 439c4636
 }