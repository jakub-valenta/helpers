/**
 * @file directIOHelper.h
 * @author Beata Skiba
 * @copyright (C) 2013 ACK CYFRONET AGH
 * @copyright This software is released under the MIT license cited in 'LICENSE.txt'
 */

#ifndef VEILHELPERS_DIRECT_IO_HELPER_H
#define VEILHELPERS_DIRECT_IO_HELPER_H


#include "helpers/IStorageHelper.h"

#include <boost/filesystem/path.hpp>

<<<<<<< HEAD
namespace veil {
namespace helpers {
=======
#include <fuse.h>
#include <sys/types.h>

namespace veil
{
namespace helpers
{
>>>>>>> 40d95863

/**
 * The DirectIOHelper class
 * Storage helper used to access files on mounted as local filesystem.
 */
<<<<<<< HEAD
class DirectIOHelper : public IStorageHelper {

    public:
        DirectIOHelper(const ArgsMap&);         ///< This storage helper uses only the first element of args vector.
                                                                ///< It shall be ablosute path to diretory used by this storage helper as root mount point.

        int sh_getattr(const char *path, struct stat *stbuf) ;
        int sh_access(const char *path, int mask) ;
        int sh_readlink(const char *path, char *buf, size_t size) ;
        int sh_readdir(const char *path, void *buf, fuse_fill_dir_t filler, off_t offset, struct fuse_file_info *fi) ;
        int sh_mknod(const char *path, mode_t mode, dev_t rdev) ;
        int sh_mkdir(const char *path, mode_t mode) ;
        int sh_unlink(const char *path) ;
        int sh_rmdir(const char *path) ;
        int sh_symlink(const char *from, const char *to) ;
        int sh_rename(const char *from, const char *to) ;
        int sh_link(const char *from, const char *to) ;
        int sh_chmod(const char *path, mode_t mode) ;
        int sh_chown(const char *path, uid_t uid, gid_t gid) ;
        int sh_truncate(const char *path, off_t size) ;

        #ifdef HAVE_UTIMENSAT
        int sh_utimens(const char *path, const struct timespec ts[2]);
        #endif // HAVE_UTIMENSAT

        int sh_open(const char *path, struct fuse_file_info *fi) ;
        int sh_read(const char *path, char *buf, size_t size, off_t offset, struct fuse_file_info *fi) ;
        int sh_write(const char *path, const char *buf, size_t size, off_t offset, struct fuse_file_info *fi) ;
        int sh_statfs(const char *path, struct statvfs *stbuf) ;
        int sh_flush(const char *path, struct fuse_file_info *fi) ;
        int sh_release(const char *path, struct fuse_file_info *fi) ;
        int sh_fsync(const char *path, int isdatasync, struct fuse_file_info *fi);

        #ifdef HAVE_POSIX_FALLOCATE
        int sh_fallocate(const char *path, int mode, off_t offset, off_t length, struct fuse_file_info *fi) ;
        #endif // HAVE_POSIX_FALLOCATE

        /* xattr operations are optional and can safely be left unimplemented */
        #ifdef HAVE_SETXATTR
        int sh_setxattr(const char *path, const char *name, const char *value, size_t size, int flags) ;
        int sh_getxattr(const char *path, const char *name, char *value, size_t size) ;
        int sh_listxattr(const char *path, char *list, size_t size) ;
        int sh_removexattr(const char *path, const char *name) ;
        #endif // HAVE_SETXATTR

private:
        boost::filesystem::path root(const boost::filesystem::path &path);

        const boost::filesystem::path m_rootPath;
=======
class DirectIOHelper: public IStorageHelper
{
public:
    /**
     * This storage helper uses only the first element of args map.
     * It shall be ablosute path to diretory used by this storage helper as
     * root mount point.
     */
    DirectIOHelper(const ArgsMap&);

    int sh_getattr(const char *path, struct stat *stbuf) ;
    int sh_access(const char *path, int mask) ;
    int sh_readlink(const char *path, char *buf, size_t size) ;
    int sh_readdir(const char *path, void *buf, fuse_fill_dir_t filler, off_t offset, struct fuse_file_info *fi) ;
    int sh_mknod(const char *path, mode_t mode, dev_t rdev) ;
    int sh_mkdir(const char *path, mode_t mode) ;
    int sh_unlink(const char *path) ;
    int sh_rmdir(const char *path) ;
    int sh_symlink(const char *from, const char *to) ;
    int sh_rename(const char *from, const char *to) ;
    int sh_link(const char *from, const char *to) ;
    int sh_chmod(const char *path, mode_t mode) ;
    int sh_chown(const char *path, uid_t uid, gid_t gid) ;
    int sh_truncate(const char *path, off_t size) ;

    #ifdef HAVE_UTIMENSAT
    int sh_utimens(const char *path, const struct timespec ts[2]);
    #endif // HAVE_UTIMENSAT

    int sh_open(const char *path, struct fuse_file_info *fi) ;
    int sh_read(const char *path, char *buf, size_t size, off_t offset, struct fuse_file_info *fi) ;
    int sh_write(const char *path, const char *buf, size_t size, off_t offset, struct fuse_file_info *fi) ;
    int sh_statfs(const char *path, struct statvfs *stbuf) ;
    int sh_flush(const char *path, struct fuse_file_info *fi) ;
    int sh_release(const char *path, struct fuse_file_info *fi) ;
    int sh_fsync(const char *path, int isdatasync, struct fuse_file_info *fi);

    #ifdef HAVE_POSIX_FALLOCATE
    int sh_fallocate(const char *path, int mode, off_t offset, off_t length, struct fuse_file_info *fi) ;
    #endif // HAVE_POSIX_FALLOCATE

    /* xattr operations are optional and can safely be left unimplemented */
    #ifdef HAVE_SETXATTR
    int sh_setxattr(const char *path, const char *name, const char *value, size_t size, int flags) ;
    int sh_getxattr(const char *path, const char *name, char *value, size_t size) ;
    int sh_listxattr(const char *path, char *list, size_t size) ;
    int sh_removexattr(const char *path, const char *name) ;
    #endif // HAVE_SETXATTR

private:
    boost::filesystem::path root(const boost::filesystem::path &path);

    const boost::filesystem::path m_rootPath;
>>>>>>> 40d95863
};

} // namespace helpers
} // namespace veil


#endif // VEILHELPERS_DIRECT_IO_HELPER_H<|MERGE_RESOLUTION|>--- conflicted
+++ resolved
@@ -13,10 +13,6 @@
 
 #include <boost/filesystem/path.hpp>
 
-<<<<<<< HEAD
-namespace veil {
-namespace helpers {
-=======
 #include <fuse.h>
 #include <sys/types.h>
 
@@ -24,63 +20,11 @@
 {
 namespace helpers
 {
->>>>>>> 40d95863
 
 /**
  * The DirectIOHelper class
  * Storage helper used to access files on mounted as local filesystem.
  */
-<<<<<<< HEAD
-class DirectIOHelper : public IStorageHelper {
-
-    public:
-        DirectIOHelper(const ArgsMap&);         ///< This storage helper uses only the first element of args vector.
-                                                                ///< It shall be ablosute path to diretory used by this storage helper as root mount point.
-
-        int sh_getattr(const char *path, struct stat *stbuf) ;
-        int sh_access(const char *path, int mask) ;
-        int sh_readlink(const char *path, char *buf, size_t size) ;
-        int sh_readdir(const char *path, void *buf, fuse_fill_dir_t filler, off_t offset, struct fuse_file_info *fi) ;
-        int sh_mknod(const char *path, mode_t mode, dev_t rdev) ;
-        int sh_mkdir(const char *path, mode_t mode) ;
-        int sh_unlink(const char *path) ;
-        int sh_rmdir(const char *path) ;
-        int sh_symlink(const char *from, const char *to) ;
-        int sh_rename(const char *from, const char *to) ;
-        int sh_link(const char *from, const char *to) ;
-        int sh_chmod(const char *path, mode_t mode) ;
-        int sh_chown(const char *path, uid_t uid, gid_t gid) ;
-        int sh_truncate(const char *path, off_t size) ;
-
-        #ifdef HAVE_UTIMENSAT
-        int sh_utimens(const char *path, const struct timespec ts[2]);
-        #endif // HAVE_UTIMENSAT
-
-        int sh_open(const char *path, struct fuse_file_info *fi) ;
-        int sh_read(const char *path, char *buf, size_t size, off_t offset, struct fuse_file_info *fi) ;
-        int sh_write(const char *path, const char *buf, size_t size, off_t offset, struct fuse_file_info *fi) ;
-        int sh_statfs(const char *path, struct statvfs *stbuf) ;
-        int sh_flush(const char *path, struct fuse_file_info *fi) ;
-        int sh_release(const char *path, struct fuse_file_info *fi) ;
-        int sh_fsync(const char *path, int isdatasync, struct fuse_file_info *fi);
-
-        #ifdef HAVE_POSIX_FALLOCATE
-        int sh_fallocate(const char *path, int mode, off_t offset, off_t length, struct fuse_file_info *fi) ;
-        #endif // HAVE_POSIX_FALLOCATE
-
-        /* xattr operations are optional and can safely be left unimplemented */
-        #ifdef HAVE_SETXATTR
-        int sh_setxattr(const char *path, const char *name, const char *value, size_t size, int flags) ;
-        int sh_getxattr(const char *path, const char *name, char *value, size_t size) ;
-        int sh_listxattr(const char *path, char *list, size_t size) ;
-        int sh_removexattr(const char *path, const char *name) ;
-        #endif // HAVE_SETXATTR
-
-private:
-        boost::filesystem::path root(const boost::filesystem::path &path);
-
-        const boost::filesystem::path m_rootPath;
-=======
 class DirectIOHelper: public IStorageHelper
 {
 public:
@@ -134,7 +78,6 @@
     boost::filesystem::path root(const boost::filesystem::path &path);
 
     const boost::filesystem::path m_rootPath;
->>>>>>> 40d95863
 };
 
 } // namespace helpers
