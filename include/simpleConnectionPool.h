--- conflicted
+++ resolved
@@ -9,16 +9,6 @@
 #define VEILHELPERS_SIMPLE_CONNECTION_POOL_H
 
 
-<<<<<<< HEAD
-=======
-#include <boost/make_shared.hpp>
-#include <boost/thread.hpp>
-#include <list>
-#include <ctime>
-#include <boost/shared_ptr.hpp>
-#include <boost/enable_shared_from_this.hpp>
-#include <boost/atomic.hpp>
->>>>>>> 17793a80
 #include "communicationHandler.h"
 
 #include <atomic>
@@ -29,8 +19,6 @@
 
 namespace veil
 {
-
-class CommunicationHandler;
 
 constexpr int DEFAULT_POOL_SIZE = 2;
 constexpr int MAX_CONNECTION_ERROR_COUNT = 5;
@@ -47,12 +35,14 @@
         DATA_POOL       ///< Connection for file data
     };
 
-    class ConnectionPoolInfo {
+    class ConnectionPoolInfo
+    {
     public:
-        ConnectionPoolInfo(cert_info_fun getCertInfo, unsigned int s = DEFAULT_POOL_SIZE);
+        ConnectionPoolInfo(cert_info_fun getCertInfo, bool checkCertificate,
+                           unsigned int s = DEFAULT_POOL_SIZE);
         ~ConnectionPoolInfo();
 
-        boost::shared_ptr<ws_client> endpoint = boost::make_shared<ws_client>();
+        std::shared_ptr<ws_client> endpoint = std::make_shared<ws_client>();
         connection_pool_t connections;
         int currWorkers = 0;
         unsigned int size;
@@ -62,16 +52,12 @@
         void onSocketInit(websocketpp::connection_hdl hdl, socket_type &socket);
 
         cert_info_fun m_getCertInfo;
-        boost::thread m_ioWorker;
+        std::thread   m_ioWorker;
+        const bool    m_checkCertificate;
     };
 
-<<<<<<< HEAD
     SimpleConnectionPool(const std::string &hostname, int port, cert_info_fun, const bool checkCertificate = false, int metaPoolSize = DEFAULT_POOL_SIZE, int dataPoolSize = DEFAULT_POOL_SIZE);
-    virtual ~SimpleConnectionPool();
-=======
-    SimpleConnectionPool(const std::string &hostname, int port, cert_info_fun, int metaPoolSize = DEFAULT_POOL_SIZE, int dataPoolSize = DEFAULT_POOL_SIZE);
     virtual ~SimpleConnectionPool() = default;
->>>>>>> 17793a80
 
     virtual void setPoolSize(PoolType type, unsigned int);                  ///< Sets size of connection pool. Default for each pool is: 2
     virtual void setPushCallback(const std::string &fuseId, push_callback); ///< Sets fuseID and callback function that will be registered for
@@ -102,15 +88,9 @@
 
     push_callback        m_pushCallback;
 
-<<<<<<< HEAD
     std::recursive_mutex      m_access;
     std::condition_variable   m_accessCond;
-    std::map<PoolType, ConnectionPoolInfo>  m_connectionPools;                      ///< Connection pool. @see SimpleConnectionPool::selectConnection
-=======
-    boost::recursive_mutex      m_access;
-    boost::condition_variable   m_accessCond;
-    std::map<PoolType, std::unique_ptr<ConnectionPoolInfo>>  m_connectionPools;                      ///< Connection pool. @see SimpleConnectionPool::selectConnection
->>>>>>> 17793a80
+    std::map<PoolType, std::unique_ptr<ConnectionPoolInfo>>  m_connectionPools;     ///< Connection pool. @see SimpleConnectionPool::selectConnection
     std::list<std::string> m_hostnamePool;
 
     virtual std::shared_ptr<CommunicationHandler> newConnection(PoolType type);     ///< Creates new active connection and adds it to connection pool. Convenience method for testing (makes connection mocking easier)
