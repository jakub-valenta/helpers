/**
 * @file communicationHandler.h
 * @author Rafal Slota
 * @copyright (C) 2013 ACK CYFRONET AGH
 * @copyright This software is released under the MIT license cited in 'LICENSE.txt'
 */


#ifndef COMMUNICATION_HANDLER_H
#define COMMUNICATION_HANDLER_H

#include "communication_protocol.pb.h"
#include "veilErrors.h"

#include <websocketpp/client.hpp>
#include <websocketpp/config/asio_client.hpp>

#include <atomic>
#include <chrono>
#include <condition_variable>
#include <memory>
#include <mutex>
#include <numeric>
#include <string>
#include <boost/atomic.hpp>
#include <boost/thread.hpp>
#include <boost/shared_ptr.hpp>
#include <boost/unordered_map.hpp>

// PB decoder name
#define FUSE_MESSAGES "fuse_messages"
#define COMMUNICATION_PROTOCOL "communication_protocol"

/// How many re-attampts has to be made by CommunicationHandler::communicate
/// before returning error.
#define RECONNECT_COUNT 1

/// Timout for WebSocket handshake
#define CONNECT_TIMEOUT 5000

/// Message receive default timeout
#define RECV_TIMEOUT 2000

/// Path on which cluster listenes for websocket connections
#define CLUSTER_URI_PATH "/veilclient"

static const unsigned int MAX_GENERATED_MSG_ID = std::numeric_limits<unsigned int>::max() / 2;
static const unsigned int IGNORE_ANSWER_MSG_ID = MAX_GENERATED_MSG_ID + 1;

typedef websocketpp::client<websocketpp::config::asio_tls_client>       ws_client;
typedef websocketpp::config::asio_tls_client::message_type::ptr         message_ptr;
typedef boost::asio::ssl::stream<boost::asio::ip::tcp::socket>          socket_type;

typedef websocketpp::lib::shared_ptr<boost::asio::ssl::context>         context_ptr;
typedef boost::function<void(const veil::protocol::communication_protocol::Answer)>    push_callback;
typedef boost::unique_lock<boost::recursive_mutex> unique_lock;


template<typename T>
std::string toString(T in) {
    std::ostringstream ss;
    ss << in;
    return ss.str();
}

namespace veil {


/// CertificateInfo provides information about certificate configuration
/// including: certificate type, certificate paths and / or certificate
/// internal buffers pointing to certs loaded into program memory.
struct CertificateInfo {
    enum CertificateType {
        PEM,
        P12,
        ASN1
    };

    std::string         user_cert_path;     ///< Path to cert chain file
    std::string         user_key_path;      ///< Path to user key file
    CertificateType     cert_type;

    boost::asio::const_buffer chain_data;   ///< Buffer containing cert chain (PEM format required)
    boost::asio::const_buffer key_data;     ///< Buffer containing user key (PEM format required)

    /// Construct CertificateInfo using file paths
    CertificateInfo(std::string         p_user_cert_path,
                    std::string         p_user_key_path,
                    CertificateType     p_cert_type = PEM)
      : user_cert_path(p_user_cert_path),
        user_key_path(p_user_key_path),
        cert_type(p_cert_type)
    {
    }

    /// Construct CertificateInfo using memeory buffers
    CertificateInfo(boost::asio::const_buffer chain_buff, boost::asio::const_buffer key_buff)
      : cert_type(PEM),
        chain_data(chain_buff),
        key_data(key_buff)
    {
    }
};

// getter for CertificateInfo struct
typedef boost::function<CertificateInfo()> cert_info_fun;

/**
 * The CommunicationHandler class.
 * Object of this class represents WebSocket based connection to cluster.
 * The CommunicationHandler allows to communicate with cluster by sending and receiving
 * ClusterMsg messages.
 */
class CommunicationHandler
{
private:
    boost::atomic<error::Error> m_lastError;
    const bool m_checkCertificate;

protected:

    std::string                 m_hostname;
    int                         m_port;
    cert_info_fun               m_getCertInfo;

    // Container that gathers all incoming messages
    boost::unordered_map<long long, std::string> m_incomingMessages;

    // Boost based internals
    boost::shared_ptr<ws_client>                  m_endpoint;
    ws_client::connection_ptr   m_endpointConnection;
    volatile int                m_connectStatus;    ///< Current connection status
    volatile unsigned int       m_currentMsgId;     ///< Next messageID to be used
    volatile unsigned int       m_errorCount;       ///< How many connection errors were cought
    volatile bool               m_isPushChannel;
    std::string                 m_fuseID;           ///< Current fuseID for PUSH channel (if any)

    boost::recursive_mutex      m_connectMutex;
    boost::recursive_mutex      m_reconnectMutex;
    boost::condition_variable_any   m_connectCond;
    boost::recursive_mutex      m_msgIdMutex;
    boost::recursive_mutex      m_receiveMutex;
    boost::condition_variable_any   m_receiveCond;

    uint64_t                    m_lastConnectTime;

    /// Callback function which shall be called for every cluster PUSH message
    push_callback m_pushCallback;

    // WebSocket++ callbacks
    void onMessage(websocketpp::connection_hdl hdl, message_ptr msg);       ///< Incoming WebSocket message callback
    void onOpen(websocketpp::connection_hdl hdl);                           ///< WebSocket connection opened
    void onClose(websocketpp::connection_hdl hdl);                          ///< WebSocket connection closed
    void onFail(websocketpp::connection_hdl hdl);                           ///< WebSocket connection failed callback. This can proc only before CommunicationHandler::onOpen
    bool onPing(websocketpp::connection_hdl hdl, std::string);              ///< Ping received callback
    void onPong(websocketpp::connection_hdl hdl, std::string);              ///< Pong received callback
    void onPongTimeout(websocketpp::connection_hdl hdl, std::string);       ///< Cluaster failed to respond on ping message
    void onInterrupt(websocketpp::connection_hdl hdl);                      ///< WebSocket connection was interuped


    virtual void registerPushChannel(push_callback cb);                     ///< Registers current connection as PUSH channel.
                                                                            ///< @param fuseID used to identify client
                                                                            ///< @param cb Callback function that will be called for every PUSH message

    virtual void closePushChannel();                                        ///< Closes PUSH channel. This call notify cluster that this connection shall not be used
                                                                            ///< as PUSH channel

public:

    /// Current connection status codes
    enum ConnectionStatus
    {
        UNDERLYING_LIB_ERROR= -5,
        TIMEOUT             = -4,
        HANDSHAKE_ERROR     = -3,
        TRANSPORT_ERROR     = -2,
        CLOSED              = -1,
        CONNECTED           = 0,
        NO_ERROR            = 0
    };

<<<<<<< HEAD
    CommunicationHandler(const std::string &hostname, int port, cert_info_fun, const bool checkCertificate);
=======
    CommunicationHandler(const std::string &hostname, int port, cert_info_fun,
                         boost::shared_ptr<ws_client> endpoint);
>>>>>>> ad600450
    virtual ~CommunicationHandler();

    virtual void setCertFun(cert_info_fun certFun);                         ///< Setter for function that returns CommunicationHandler::CertificateInfo struct.
    virtual void setFuseID(const std::string&);                             ///< Setter for field m_fuseID.
    virtual void setPushCallback(push_callback);                            ///< Setter for field m_pushCallback.
    virtual void enablePushChannel();                                       ///< Enables PUSH channel on this connection.
                                                                            ///< Note that PUSH callback has to be set with setPushCallback before invocing this method.
    virtual void disablePushChannel();                                      ///< Disables PUSH channel on this connetion.

    virtual bool sendHandshakeACK();                                        ///< Send to cluster given fuse ID. This fuseID will be used with any subsequent message.

    virtual unsigned int   getErrorCount();                                 ///< Returns how many communication errors were found

    virtual int32_t     getMsgId();                                         ///< Get next message id. Thread safe. All subsequents calls returns next integer value.
    virtual int         openConnection();                                   ///< Opens WebSoscket connection. Returns 0 on success, non-zero otherwise.
    virtual void        closeConnection();                                  ///< Closes active connection.

    /// Sends ClusterMsg using current WebSocket session. Will fail if there isn't one. No throw version.
    /// @param ec error code (CommunicationHandler::ConnectionStatus)
    /// @return message ID that shall be used to receive response
    virtual int32_t     sendMessage(protocol::communication_protocol::ClusterMsg& message, int32_t msgID, ConnectionStatus &ec);

    /// Sends ClusterMsg using current WebSocket session. Will fail if there isn't one. Throws CommunicationHandler::ConnectionStatus on error.
    /// @return message ID that shall be used to receive response
    virtual int32_t     sendMessage(protocol::communication_protocol::ClusterMsg& message, int32_t msgID = 0);

    /// Receives Answer using current WebSocket session. Will fail if there isn't one.
    virtual int         receiveMessage(protocol::communication_protocol::Answer& answer, int32_t msgID, uint32_t timeout = RECV_TIMEOUT);

    /**
     * Sends ClusterMsg and receives answer. Same as running CommunicationHandler::sendMessage and CommunicationHandler::receiveMessage
     * but this method also supports reconnect option. If something goes wrong during communication, new connection will be
     * estabilished and the whole process will be repeated.
     * @param retry How many times tries has to be made before returning error.
     * @param timeout Timeout for recv operation. By default timeout will be calculated base on frame size
     * @return Answer protobuf message. If error occures, empty Answer object will be returned.
     */
    virtual             protocol::communication_protocol::Answer communicate(protocol::communication_protocol::ClusterMsg &msg, uint8_t retry, uint32_t timeout = 0);

    /**
     * @returns Last error encountered by the connection.
     */
    error::Error getLastError() const;
};

} // namespace veil

#endif // COMMUNICATION_HANDLER_H<|MERGE_RESOLUTION|>--- conflicted
+++ resolved
@@ -179,12 +179,8 @@
         NO_ERROR            = 0
     };
 
-<<<<<<< HEAD
-    CommunicationHandler(const std::string &hostname, int port, cert_info_fun, const bool checkCertificate);
-=======
-    CommunicationHandler(const std::string &hostname, int port, cert_info_fun,
+    CommunicationHandler(const std::string &hostname, int port, cert_info_fun,const bool checkCertificate
                          boost::shared_ptr<ws_client> endpoint);
->>>>>>> ad600450
     virtual ~CommunicationHandler();
 
     virtual void setCertFun(cert_info_fun certFun);                         ///< Setter for function that returns CommunicationHandler::CertificateInfo struct.
